--- conflicted
+++ resolved
@@ -5,16 +5,14 @@
 from datetime import datetime, timedelta
 
 from ..database import get_db
-<<<<<<< HEAD
-from ..models.project import Project, ProjectCollaborator, ProjectLike, ProjectBookmark
-=======
+
 from ..models.project import (
     Project,
     ProjectCollaborator,
     ProjectLike,
     ProjectBookmark,
 )
->>>>>>> 8ba23d36
+
 from ..models.member import Member, MemberFollow
 from ..schemas.project_showcase import (
     ShowcaseProjectResponse,
@@ -122,14 +120,12 @@
         # Get project owner info
         owner = db.query(Member).filter(Member.user_id == project.owner_id).first()
 
-<<<<<<< HEAD
-=======
         # Determine user interactions
         is_liked, is_bookmarked, is_following_owner = get_user_project_interactions(
             db, project.project_id, project.owner_id, current_user.id
         )
 
->>>>>>> 8ba23d36
+
         # Get collaborator count
         collaborator_count = db.query(ProjectCollaborator).filter(
             ProjectCollaborator.project_id == project.project_id
@@ -299,26 +295,11 @@
     showcase_projects = []
     for project in featured_projects:
         owner = db.query(Member).filter(Member.user_id == project.owner_id).first()
-<<<<<<< HEAD
-        is_liked = bool(
-            db.query(ProjectLike)
-            .filter_by(project_id=project.project_id, user_id=current_user.id)
-            .first()
-        )
-        is_bookmarked = bool(
-            db.query(ProjectBookmark)
-            .filter_by(project_id=project.project_id, user_id=current_user.id)
-            .first()
-        )
-        is_following_owner = bool(
-            db.query(MemberFollow)
-            .filter_by(follower_id=current_user.id, followed_id=project.owner_id)
-            .first()
-=======
+
 
         is_liked, is_bookmarked, is_following_owner = get_user_project_interactions(
             db, project.project_id, project.owner_id, current_user.id
->>>>>>> 8ba23d36
+
         )
 
         showcase_project = ShowcaseProjectResponse(
@@ -395,25 +376,10 @@
     for project in trending_projects:
         owner = db.query(Member).filter(Member.user_id == project.owner_id).first()
 
-<<<<<<< HEAD
-        is_liked = bool(
-            db.query(ProjectLike)
-            .filter_by(project_id=project.project_id, user_id=current_user.id)
-            .first()
-        )
-        is_bookmarked = bool(
-            db.query(ProjectBookmark)
-            .filter_by(project_id=project.project_id, user_id=current_user.id)
-            .first()
-        )
-        is_following_owner = bool(
-            db.query(MemberFollow)
-            .filter_by(follower_id=current_user.id, followed_id=project.owner_id)
-            .first()
-=======
+
         is_liked, is_bookmarked, is_following_owner = get_user_project_interactions(
             db, project.project_id, project.owner_id, current_user.id
->>>>>>> 8ba23d36
+
         )
 
         showcase_project = ShowcaseProjectResponse(
@@ -505,19 +471,7 @@
     project = db.query(Project).filter(Project.project_id == project_id).first()
     if not project:
         raise HTTPException(status_code=404, detail="Project not found")
-<<<<<<< HEAD
-    existing_like = (
-        db.query(ProjectLike)
-        .filter_by(project_id=project_id, user_id=current_user.id)
-        .first()
-    )
-    if not existing_like:
-        db.add(ProjectLike(project_id=project_id, user_id=current_user.id))
-        project.like_count = (project.like_count or 0) + 1
-        db.commit()
-
-    return {"status": "liked", "like_count": project.like_count}
-=======
+
 
     # Check if user already liked the project
     existing_like = (
@@ -545,7 +499,6 @@
     db.commit()
 
     return {"status": "liked", "like_count": like_count}
->>>>>>> 8ba23d36
 
 @router.delete("/{project_id}/like")
 async def unlike_project(
@@ -558,19 +511,7 @@
     project = db.query(Project).filter(Project.project_id == project_id).first()
     if not project:
         raise HTTPException(status_code=404, detail="Project not found")
-<<<<<<< HEAD
-    existing_like = (
-        db.query(ProjectLike)
-        .filter_by(project_id=project_id, user_id=current_user.id)
-        .first()
-    )
-    if existing_like:
-        db.delete(existing_like)
-        project.like_count = max(0, (project.like_count or 0) - 1)
-        db.commit()
-
-    return {"status": "unliked", "like_count": project.like_count}
-=======
+
 
     existing_like = (
         db.query(ProjectLike)
@@ -595,7 +536,7 @@
     db.commit()
 
     return {"status": "unliked", "like_count": like_count}
->>>>>>> 8ba23d36
+
 
 @router.post("/{project_id}/bookmark")
 async def bookmark_project(
@@ -608,18 +549,7 @@
     project = db.query(Project).filter(Project.project_id == project_id).first()
     if not project:
         raise HTTPException(status_code=404, detail="Project not found")
-<<<<<<< HEAD
-    existing = (
-        db.query(ProjectBookmark)
-        .filter_by(project_id=project_id, user_id=current_user.id)
-        .first()
-    )
-    if not existing:
-        db.add(ProjectBookmark(project_id=project_id, user_id=current_user.id))
-        db.commit()
-
-    return {"status": "bookmarked"}
-=======
+
 
     existing_bookmark = (
         db.query(ProjectBookmark)
@@ -642,7 +572,7 @@
     db.commit()
 
     return {"status": "bookmarked", "bookmark_count": bookmark_count}
->>>>>>> 8ba23d36
+
 
 @router.delete("/{project_id}/bookmark")
 async def unbookmark_project(
@@ -655,68 +585,7 @@
     project = db.query(Project).filter(Project.project_id == project_id).first()
     if not project:
         raise HTTPException(status_code=404, detail="Project not found")
-<<<<<<< HEAD
-    existing = (
-        db.query(ProjectBookmark)
-        .filter_by(project_id=project_id, user_id=current_user.id)
-        .first()
-    )
-    if existing:
-        db.delete(existing)
-        db.commit()
-
-    return {"status": "unbookmarked"}
-
-
-@router.post("/{project_id}/follow")
-async def follow_project_owner(
-    project_id: str,
-    current_user = Depends(get_current_user),
-    db: Session = Depends(get_db)
-):
-    """Follow the owner of a project"""
-
-    project = db.query(Project).filter(Project.project_id == project_id).first()
-    if not project:
-        raise HTTPException(status_code=404, detail="Project not found")
-
-    existing = (
-        db.query(MemberFollow)
-        .filter_by(follower_id=current_user.id, followed_id=project.owner_id)
-        .first()
-    )
-    if not existing and project.owner_id != current_user.id:
-        db.add(MemberFollow(follower_id=current_user.id, followed_id=project.owner_id))
-        db.commit()
-
-    follower_count = db.query(MemberFollow).filter(MemberFollow.followed_id == project.owner_id).count()
-    return {"status": "following", "follower_count": follower_count}
-
-
-@router.delete("/{project_id}/follow")
-async def unfollow_project_owner(
-    project_id: str,
-    current_user = Depends(get_current_user),
-    db: Session = Depends(get_db)
-):
-    """Unfollow the owner of a project"""
-
-    project = db.query(Project).filter(Project.project_id == project_id).first()
-    if not project:
-        raise HTTPException(status_code=404, detail="Project not found")
-
-    existing = (
-        db.query(MemberFollow)
-        .filter_by(follower_id=current_user.id, followed_id=project.owner_id)
-        .first()
-    )
-    if existing:
-        db.delete(existing)
-        db.commit()
-
-    follower_count = db.query(MemberFollow).filter(MemberFollow.followed_id == project.owner_id).count()
-    return {"status": "unfollowed", "follower_count": follower_count}
-=======
+
 
     existing_bookmark = (
         db.query(ProjectBookmark)
@@ -739,4 +608,3 @@
     db.commit()
 
     return {"status": "unbookmarked", "bookmark_count": bookmark_count}
->>>>>>> 8ba23d36

from sqlalchemy import Column, String, Text, DateTime, Boolean, ForeignKey, Integer, Float, JSON, Enum, UniqueConstraint
from sqlalchemy.orm import relationship
from sqlalchemy.sql import func
import enum
from ..database import Base

class ProjectStatus(str, enum.Enum):
    DRAFT = "draft"
    IN_PROGRESS = "in-progress"
    COMPLETE = "complete"
    ON_HOLD = "on-hold"
    CANCELLED = "cancelled"

class ProjectVisibility(str, enum.Enum):
    PUBLIC = "public"
    PRIVATE = "private"
    TEAM_ONLY = "team-only"

class ProjectType(str, enum.Enum):
    INTERNAL = "internal"
    OPEN_COLLAB = "open-collab"
    SPONSORED = "sponsored"

class CollaboratorRole(str, enum.Enum):
    VIEWER = "viewer"
    EDITOR = "editor"
    OWNER = "owner"

class ActivityType(str, enum.Enum):
    PROJECT_CREATED = "project_created"
    PROJECT_UPDATED = "project_updated"
    MEMBER_ADDED = "member_added"
    MEMBER_REMOVED = "member_removed"
    MEMBER_ROLE_CHANGED = "member_role_changed"
    BOM_ITEM_ADDED = "bom_item_added"
    BOM_ITEM_REMOVED = "bom_item_removed"
    BOM_ITEM_UPDATED = "bom_item_updated"
    EQUIPMENT_RESERVED = "equipment_reserved"
    EQUIPMENT_UNRESERVED = "equipment_unreserved"
    FILE_UPLOADED = "file_uploaded"
    FILE_REMOVED = "file_removed"
    MILESTONE_ADDED = "milestone_added"
    MILESTONE_COMPLETED = "milestone_completed"
    STATUS_CHANGED = "status_changed"
    # GitHub Integration Activities
    GITHUB_REPO_CONNECTED = "github_repo_connected"
    GITHUB_REPO_DISCONNECTED = "github_repo_disconnected"
    GITHUB_COMMIT_PUSHED = "github_commit_pushed"
    GITHUB_PULL_REQUEST_OPENED = "github_pull_request_opened"
    GITHUB_PULL_REQUEST_MERGED = "github_pull_request_merged"
    GITHUB_ISSUE_CREATED = "github_issue_created"
    GITHUB_ISSUE_CLOSED = "github_issue_closed"
    GITHUB_RELEASE_CREATED = "github_release_created"
    GITHUB_FILE_ADDED = "github_file_added"
    GITHUB_FILE_MODIFIED = "github_file_modified"
    GITHUB_FILE_DELETED = "github_file_deleted"

class Project(Base):
    __tablename__ = "projects"

    project_id = Column(String(100), primary_key=True, index=True)
    name = Column(String(200), nullable=False, index=True)
    description = Column(Text, nullable=True)
    project_type = Column(Enum(ProjectType), nullable=False, default=ProjectType.INTERNAL, index=True)
    owner_id = Column(String(100), nullable=False, index=True)
    makerspace_id = Column(String(100), nullable=True, index=True)
    visibility = Column(Enum(ProjectVisibility), nullable=False, default=ProjectVisibility.PRIVATE)
    status = Column(Enum(ProjectStatus), nullable=False, default=ProjectStatus.DRAFT)
    
    # Timeline fields
    start_date = Column(DateTime(timezone=True), nullable=True)
    end_date = Column(DateTime(timezone=True), nullable=True)
    
    # GitHub Integration
    github_repo_url = Column(String(500), nullable=True)  # GitHub repository URL
    github_repo_name = Column(String(200), nullable=True)  # Repository name (owner/repo)
    github_access_token = Column(String(500), nullable=True)  # Encrypted access token for private repos
    github_webhook_secret = Column(String(200), nullable=True)  # Webhook secret for real-time updates
    github_integration_enabled = Column(Boolean, default=False)  # Whether GitHub integration is active
    github_default_branch = Column(String(100), default="main")  # Default branch to track

    # Enhanced metadata for public projects and discovery
    tags = Column(JSON, nullable=True, default=list)  # List of project tags
    is_featured = Column(Boolean, default=False)  # Admin can feature projects
    is_approved = Column(Boolean, default=True)  # Admin approval for public projects

    # Public project features
    difficulty_level = Column(String(20), default="beginner")  # beginner, intermediate, advanced, expert
    estimated_duration = Column(String(50), nullable=True)  # "1-2 hours", "1 week", etc.
    required_skills = Column(JSON, nullable=True, default=list)  # Skills needed for this project
    learning_objectives = Column(JSON, nullable=True, default=list)  # What people will learn
    license_type = Column(String(50), default="cc-by-sa")  # Creative Commons or other license

    # Project metrics for public discovery
    view_count = Column(Integer, default=0)  # Number of times viewed
    fork_count = Column(Integer, default=0)  # Number of times forked/copied
    like_count = Column(Integer, default=0)  # Number of likes/favorites
    comment_count = Column(Integer, default=0)  # Number of comments
    download_count = Column(Integer, default=0)  # Number of downloads

    # Showcase specific fields
    category = Column(String(100), nullable=True)  # Project category
    subcategories = Column(JSON, nullable=True, default=list)  # Project subcategories
    estimated_time = Column(String(100), nullable=True)  # Time to complete
    estimated_cost = Column(Float, nullable=True)  # Estimated cost to build
    thumbnail_url = Column(String(500), nullable=True)  # Project thumbnail
    gallery_images = Column(JSON, nullable=True, default=list)  # Gallery images
    demo_video_url = Column(String(500), nullable=True)  # Demo video URL
    is_staff_pick = Column(Boolean, default=False)  # Staff pick highlight
    is_trending = Column(Boolean, default=False)  # Trending project
    featured_at = Column(DateTime(timezone=True), nullable=True)  # When featured

    # Equipment and space requirements
    required_equipment = Column(JSON, nullable=True, default=list)  # Equipment needed
    space_requirements = Column(Text, nullable=True)  # Space/workspace requirements
    safety_considerations = Column(Text, nullable=True)  # Safety notes and considerations
    
    # Timestamps
    created_at = Column(DateTime(timezone=True), server_default=func.now())
    updated_at = Column(DateTime(timezone=True), server_default=func.now(), onupdate=func.now())
    
    # Relationships
    collaborators = relationship("ProjectCollaborator", back_populates="project", cascade="all, delete-orphan")
    bom_items = relationship("ProjectBOM", back_populates="project", cascade="all, delete-orphan")
    equipment_reservations = relationship("ProjectEquipmentReservation", back_populates="project", cascade="all, delete-orphan")
    files = relationship("ProjectFile", back_populates="project", cascade="all, delete-orphan")
    activity_logs = relationship("ProjectActivityLog", back_populates="project", cascade="all, delete-orphan")
    milestones = relationship("ProjectMilestone", back_populates="project", cascade="all, delete-orphan")

class ProjectCollaborator(Base):
    __tablename__ = "project_collaborators"

    id = Column(Integer, primary_key=True, autoincrement=True)
    project_id = Column(String(100), ForeignKey("projects.project_id"), nullable=False)
    user_id = Column(String(100), nullable=False, index=True)
    role = Column(Enum(CollaboratorRole), nullable=False, default=CollaboratorRole.VIEWER)
    invited_by = Column(String(100), nullable=False)
    invited_at = Column(DateTime(timezone=True), server_default=func.now())
    accepted_at = Column(DateTime(timezone=True), nullable=True)

    # Enhanced collaboration features
    invitation_message = Column(Text, nullable=True)  # Custom invitation message
    email = Column(String(255), nullable=True)  # Email for external invitations
    skills_contributed = Column(JSON, nullable=True, default=list)  # Skills this person contributes
    responsibilities = Column(JSON, nullable=True, default=list)  # Specific responsibilities
    is_external = Column(Boolean, default=False)  # External collaborator (not makerspace member)
    contribution_hours = Column(Float, nullable=True)  # Estimated or actual hours contributed

    # Activity tracking
    last_activity_at = Column(DateTime(timezone=True), nullable=True)
    activity_score = Column(Integer, default=0)  # Contribution score based on activity

    # Relationships
    project = relationship("Project", back_populates="collaborators")

class ProjectBOM(Base):
    __tablename__ = "project_bom"

    id = Column(Integer, primary_key=True, autoincrement=True)
    project_id = Column(String(100), ForeignKey("projects.project_id"), nullable=False)

    # Item details
    item_type = Column(String(50), nullable=False)  # "inventory" or "makrx_store"
    item_id = Column(String(100), nullable=False)  # Reference to inventory or store item
    item_name = Column(String(200), nullable=False)
    part_code = Column(String(100), nullable=True)  # Part number, SKU, or catalog code
    quantity = Column(Integer, nullable=False, default=1)
    unit_cost = Column(Float, nullable=True)
    total_cost = Column(Float, nullable=True)

    # Enhanced MakrX Store integration
    makrx_product_code = Column(String(100), nullable=True)  # Direct MakrX Store product code
    makrx_store_url = Column(String(500), nullable=True)  # Direct link to product in store
    auto_reorder_enabled = Column(Boolean, default=False)  # Enable automatic reordering
    auto_reorder_quantity = Column(Integer, nullable=True)  # Quantity to reorder automatically
    preferred_supplier = Column(String(200), nullable=True)  # Preferred supplier for this item

    # Usage details
    usage_notes = Column(Text, nullable=True)
    alternatives = Column(JSON, nullable=True, default=list)  # List of alternative items
    is_critical = Column(Boolean, default=False)  # Critical path item
    procurement_status = Column(String(50), default="needed")  # needed, ordered, received, reserved
    availability_status = Column(String(50), default="unknown")  # in-stock, low-stock, out-of-stock, unknown
    stock_level = Column(Integer, nullable=True)  # Current stock level
    reorder_point = Column(Integer, nullable=True)  # Reorder threshold

    # Enhanced tracking
    category = Column(String(100), nullable=True)  # Component category (electronics, hardware, materials, etc.)
    specifications = Column(JSON, nullable=True)  # Technical specifications
    compatibility_notes = Column(Text, nullable=True)  # Compatibility with other components

    # Metadata
    added_by = Column(String(100), nullable=False)
    added_at = Column(DateTime(timezone=True), server_default=func.now())

    # Relationships
    project = relationship("Project", back_populates="bom_items")

class ProjectEquipmentReservation(Base):
    __tablename__ = "project_equipment_reservations"

    id = Column(Integer, primary_key=True, autoincrement=True)
    project_id = Column(String(100), ForeignKey("projects.project_id"), nullable=False)
    equipment_id = Column(String(100), nullable=False)  # Reference to equipment
    reservation_id = Column(String(100), nullable=True)  # Reference to actual reservation
    
    # Reservation details
    requested_start = Column(DateTime(timezone=True), nullable=False)
    requested_end = Column(DateTime(timezone=True), nullable=False)
    actual_start = Column(DateTime(timezone=True), nullable=True)
    actual_end = Column(DateTime(timezone=True), nullable=True)
    
    # Status and notes
    status = Column(String(50), default="requested")  # requested, confirmed, in_use, completed, cancelled
    usage_notes = Column(Text, nullable=True)
    
    # Metadata
    requested_by = Column(String(100), nullable=False)
    requested_at = Column(DateTime(timezone=True), server_default=func.now())
    
    # Relationships
    project = relationship("Project", back_populates="equipment_reservations")

class ProjectFile(Base):
    __tablename__ = "project_files"

    id = Column(Integer, primary_key=True, autoincrement=True)
    project_id = Column(String(100), ForeignKey("projects.project_id"), nullable=False)
    
    # File details
    filename = Column(String(255), nullable=False)
    original_filename = Column(String(255), nullable=False)
    file_type = Column(String(100), nullable=False)  # document, image, 3d_model, drawing, etc.
    file_size = Column(Integer, nullable=False)
    file_url = Column(String(500), nullable=False)  # URL or path to file
    
    # File metadata
    description = Column(Text, nullable=True)
    is_public = Column(Boolean, default=False)  # Whether file is publicly accessible
    version = Column(String(20), default="1.0")
    
    # Upload details
    uploaded_by = Column(String(100), nullable=False)
    uploaded_at = Column(DateTime(timezone=True), server_default=func.now())
    
    # Relationships
    project = relationship("Project", back_populates="files")

class ProjectMilestone(Base):
    __tablename__ = "project_milestones"

    id = Column(Integer, primary_key=True, autoincrement=True)
    project_id = Column(String(100), ForeignKey("projects.project_id"), nullable=False)
    
    # Milestone details
    title = Column(String(200), nullable=False)
    description = Column(Text, nullable=True)
    target_date = Column(DateTime(timezone=True), nullable=True)
    completion_date = Column(DateTime(timezone=True), nullable=True)
    
    # Status and priority
    is_completed = Column(Boolean, default=False)
    priority = Column(String(20), default="medium")  # low, medium, high, critical
    order_index = Column(Integer, default=0)  # For ordering milestones
    
    # Metadata
    created_by = Column(String(100), nullable=False)
    created_at = Column(DateTime(timezone=True), server_default=func.now())
    completed_by = Column(String(100), nullable=True)
    
    # Relationships
    project = relationship("Project", back_populates="milestones")

class ProjectActivityLog(Base):
    __tablename__ = "project_activity_logs"

    id = Column(Integer, primary_key=True, autoincrement=True)
    project_id = Column(String(100), ForeignKey("projects.project_id"), nullable=False)
    
    # Activity details
    activity_type = Column(Enum(ActivityType), nullable=False)
    title = Column(String(200), nullable=False)
    description = Column(Text, nullable=True)
    
    # Activity data (JSON for flexibility)
    metadata = Column(JSON, nullable=True)  # Store additional context about the activity
    
    # User and timing
    user_id = Column(String(100), nullable=False)
    user_name = Column(String(100), nullable=False)  # Cached for display
    created_at = Column(DateTime(timezone=True), server_default=func.now())
    
    # Relationships
    project = relationship("Project", back_populates="activity_logs")

class ProjectTeamRole(Base):
    """Custom team roles for projects beyond basic collaborator roles"""
    __tablename__ = "project_team_roles"

    id = Column(Integer, primary_key=True, autoincrement=True)
    project_id = Column(String(100), ForeignKey("projects.project_id"), nullable=False)
    user_id = Column(String(100), nullable=False, index=True)

    # Custom role definition
    role_name = Column(String(100), nullable=False)  # "Lead Developer", "3D Printing Specialist", etc.
    role_description = Column(Text, nullable=True)
    permissions = Column(JSON, nullable=True, default=list)  # Specific permissions for this role

    # Role assignment details
    assigned_by = Column(String(100), nullable=False)
    assigned_at = Column(DateTime(timezone=True), server_default=func.now())
    is_active = Column(Boolean, default=True)

    # Relationships
    project = relationship("Project", foreign_keys=[project_id])

class ProjectFork(Base):
    """Track project forks for public projects"""
    __tablename__ = "project_forks"

    id = Column(Integer, primary_key=True, autoincrement=True)
    original_project_id = Column(String(100), ForeignKey("projects.project_id"), nullable=False)
    forked_project_id = Column(String(100), ForeignKey("projects.project_id"), nullable=False)

    # Fork details
    forked_by = Column(String(100), nullable=False, index=True)
    fork_reason = Column(Text, nullable=True)  # Why they forked it
    modifications_planned = Column(Text, nullable=True)  # What they plan to change

    # Metadata
    forked_at = Column(DateTime(timezone=True), server_default=func.now())

    # Relationships
    original_project = relationship("Project", foreign_keys=[original_project_id])
    forked_project = relationship("Project", foreign_keys=[forked_project_id])

class ProjectLike(Base):
    """Track likes/favorites for public projects"""
    __tablename__ = "project_likes"

    id = Column(Integer, primary_key=True, autoincrement=True)
    project_id = Column(String(100), ForeignKey("projects.project_id"), nullable=False)
    user_id = Column(String(100), nullable=False, index=True)

    # Like details
    liked_at = Column(DateTime(timezone=True), server_default=func.now())

    # Relationships
    project = relationship("Project", foreign_keys=[project_id])

<<<<<<< HEAD

class ProjectBookmark(Base):
    """Track project bookmarks"""
=======
class ProjectBookmark(Base):
    """Track bookmarks for public projects"""
>>>>>>> 8ba23d36
    __tablename__ = "project_bookmarks"

    id = Column(Integer, primary_key=True, autoincrement=True)
    project_id = Column(String(100), ForeignKey("projects.project_id"), nullable=False)
    user_id = Column(String(100), nullable=False, index=True)

<<<<<<< HEAD
    bookmarked_at = Column(DateTime(timezone=True), server_default=func.now())

    __table_args__ = (
        UniqueConstraint("project_id", "user_id", name="uq_project_bookmark"),
    )

=======
    # Bookmark details
    bookmarked_at = Column(DateTime(timezone=True), server_default=func.now())

    # Relationships
>>>>>>> 8ba23d36
    project = relationship("Project", foreign_keys=[project_id])

class ProjectComment(Base):
    """Comments on public projects"""
    __tablename__ = "project_comments"

    id = Column(Integer, primary_key=True, autoincrement=True)
    project_id = Column(String(100), ForeignKey("projects.project_id"), nullable=False)
    user_id = Column(String(100), nullable=False, index=True)

    # Comment details
    comment_text = Column(Text, nullable=False)
    is_question = Column(Boolean, default=False)  # Is this a question?
    is_suggestion = Column(Boolean, default=False)  # Is this a suggestion?
    parent_comment_id = Column(Integer, ForeignKey("project_comments.id"), nullable=True)  # For replies

    # Moderation
    is_approved = Column(Boolean, default=True)
    is_flagged = Column(Boolean, default=False)
    flagged_reason = Column(String(100), nullable=True)

    # Metadata
    created_at = Column(DateTime(timezone=True), server_default=func.now())
    updated_at = Column(DateTime(timezone=True), server_default=func.now(), onupdate=func.now())

    # Relationships
    project = relationship("Project", foreign_keys=[project_id])
    parent_comment = relationship("ProjectComment", remote_side=[id], backref="replies")

class ProjectBOMOrder(Base):
    """Track BOM item orders through MakrX Store"""
    __tablename__ = "project_bom_orders"

    id = Column(Integer, primary_key=True, autoincrement=True)
    project_id = Column(String(100), ForeignKey("projects.project_id"), nullable=False)
    bom_item_id = Column(Integer, ForeignKey("project_bom.id"), nullable=False)

    # Order details
    makrx_order_id = Column(String(100), nullable=True)  # Reference to order in MakrX Store
    quantity_ordered = Column(Integer, nullable=False)
    unit_price = Column(Float, nullable=True)
    total_price = Column(Float, nullable=True)

    # Order status
    order_status = Column(String(50), default="pending")  # pending, confirmed, shipped, delivered, cancelled
    tracking_number = Column(String(100), nullable=True)
    estimated_delivery = Column(DateTime(timezone=True), nullable=True)
    actual_delivery = Column(DateTime(timezone=True), nullable=True)

    # Metadata
    ordered_by = Column(String(100), nullable=False)
    ordered_at = Column(DateTime(timezone=True), server_default=func.now())

    # Relationships
    project = relationship("Project", foreign_keys=[project_id])
    bom_item = relationship("ProjectBOM", foreign_keys=[bom_item_id])

class ProjectResourceSharing(Base):
    """Share project resources with other projects"""
    __tablename__ = "project_resource_sharing"

    id = Column(Integer, primary_key=True, autoincrement=True)
    source_project_id = Column(String(100), ForeignKey("projects.project_id"), nullable=False)
    target_project_id = Column(String(100), ForeignKey("projects.project_id"), nullable=False)

    # What's being shared
    resource_type = Column(String(50), nullable=False)  # bom_item, file, milestone_template, etc.
    resource_id = Column(String(100), nullable=False)  # ID of the specific resource

    # Sharing details
    shared_by = Column(String(100), nullable=False)
    sharing_notes = Column(Text, nullable=True)
    is_approved = Column(Boolean, default=False)  # Does target project accept the shared resource?
    approved_by = Column(String(100), nullable=True)

    # Metadata
    shared_at = Column(DateTime(timezone=True), server_default=func.now())
    approved_at = Column(DateTime(timezone=True), nullable=True)

    # Relationships
    source_project = relationship("Project", foreign_keys=[source_project_id])
    target_project = relationship("Project", foreign_keys=[target_project_id])<|MERGE_RESOLUTION|>--- conflicted
+++ resolved
@@ -348,33 +348,25 @@
     # Relationships
     project = relationship("Project", foreign_keys=[project_id])
 
-<<<<<<< HEAD
+
 
 class ProjectBookmark(Base):
     """Track project bookmarks"""
-=======
-class ProjectBookmark(Base):
-    """Track bookmarks for public projects"""
->>>>>>> 8ba23d36
+
     __tablename__ = "project_bookmarks"
 
     id = Column(Integer, primary_key=True, autoincrement=True)
     project_id = Column(String(100), ForeignKey("projects.project_id"), nullable=False)
     user_id = Column(String(100), nullable=False, index=True)
 
-<<<<<<< HEAD
+
     bookmarked_at = Column(DateTime(timezone=True), server_default=func.now())
 
     __table_args__ = (
         UniqueConstraint("project_id", "user_id", name="uq_project_bookmark"),
     )
 
-=======
-    # Bookmark details
-    bookmarked_at = Column(DateTime(timezone=True), server_default=func.now())
-
-    # Relationships
->>>>>>> 8ba23d36
+
     project = relationship("Project", foreign_keys=[project_id])
 
 class ProjectComment(Base):

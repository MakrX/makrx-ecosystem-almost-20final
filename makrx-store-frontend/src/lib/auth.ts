import Keycloak, { KeycloakConfig } from 'keycloak-js';

<<<<<<< HEAD
const keycloakConfig: KeycloakConfig = {
  url: process.env.NEXT_PUBLIC_KEYCLOAK_URL || 'https://auth.makrx.org',
  realm: process.env.NEXT_PUBLIC_KEYCLOAK_REALM || 'makrx',
  clientId: process.env.NEXT_PUBLIC_KEYCLOAK_CLIENT_ID || 'makrx-store',
};
=======
import { jwtDecode } from "jwt-decode";
import {
  redirectToSSO,
  exchangeCodeForTokens,
} from "../../../makrx-sso-utils.js";
>>>>>>> 8ba23d36

const keycloak = new Keycloak(keycloakConfig);

export interface User {
  sub: string;
  email?: string;
  name?: string;
  preferred_username?: string;
  email_verified?: boolean;
  roles: string[];
  scopes: string[];
}

let currentUser: User | null = null;
let listeners: Array<(user: User | null) => void> = [];

function notify() {
  listeners.forEach(l => l(currentUser));
}

export const init = async () => {
  const authenticated = await keycloak.init({
    onLoad: 'check-sso',
    pkceMethod: 'S256',
    silentCheckSsoRedirectUri:
      typeof window !== 'undefined'
        ? `${window.location.origin}/silent-check-sso.html`
        : undefined,
    checkLoginIframe: false,
  });

  if (authenticated) {
    updateUser();
    keycloak.onTokenExpired = async () => {
      try {
        await keycloak.updateToken(30);
        updateUser();
      } catch {
        login();
      }
    };
  }
};

function updateUser() {
  if (keycloak.tokenParsed) {
    currentUser = {
      sub: keycloak.tokenParsed.sub as string,
      email: keycloak.tokenParsed.email as string | undefined,
      name: keycloak.tokenParsed.name as string | undefined,
      preferred_username: keycloak.tokenParsed.preferred_username as string | undefined,
      email_verified: (keycloak.tokenParsed.email_verified as boolean) || false,
      roles: (keycloak.tokenParsed.realm_access?.roles as string[]) || [],
      scopes: (keycloak.tokenParsed.scope as string)?.split(' ') || [],
    };
    notify();
  }
}

export const login = () => keycloak.login();
export const logout = () => keycloak.logout();
export const getToken = async () => {
  if (keycloak.authenticated) {
    try {
      await keycloak.updateToken(30);
    } catch {
      login();
    }
  }
  return keycloak.token ?? null;
};
export const getCurrentUser = () => currentUser;
export const isAuthenticated = () => keycloak.authenticated ?? false;
export const hasRole = (role: string) => currentUser?.roles.includes(role) ?? false;
export const hasAnyRole = (roles: string[]) => roles.some(hasRole);
export const hasScope = (scope: string) => currentUser?.scopes.includes(scope) ?? false;
export const addAuthListener = (l: (u: User | null) => void) => { listeners.push(l); };
export const removeAuthListener = (l: (u: User | null) => void) => { listeners = listeners.filter(fn => fn !== l); };

<<<<<<< HEAD
=======
export const hasScope = (scope: string): boolean => {
  const user = getCurrentUser();
  return user?.scopes.includes(scope) || false;
};

// Authentication flow
export const login = (redirectUri?: string): void => {
  if (!isClient) return;

  // Use shared SSO utility which handles PKCE, nonce and state
  void redirectToSSO(redirectUri);
};

export const logout = async (): Promise<void> => {
  const token = await getToken();

  // Clear local tokens
  clearTokens();

  // Redirect to Keycloak logout
  if (isClient && token) {
    const params = new URLSearchParams({
      client_id: CLIENT_ID,
      post_logout_redirect_uri: window.location.origin,
    });

    window.location.href = `${KEYCLOAK_URL}/realms/${REALM}/protocol/openid-connect/logout?${params}`;
  }
};

// Handle auth callback
export const handleAuthCallback = async (
  code: string,
  state: string,
): Promise<boolean> => {
  if (!isClient) return false;

  try {
    // Verify state parameter stored during SSO redirect
    const storedState = sessionStorage.getItem('makrx_oauth_state');
    if (state !== storedState) {
      throw new Error("Invalid state parameter");
    }

    // Exchange code for tokens using shared SSO utility
    const tokens = (await exchangeCodeForTokens(code)) as AuthTokens;
    setTokens(tokens);

    // Clean up state
    sessionStorage.removeItem('makrx_oauth_state');

    return true;
  } catch (error) {
    // In development, silently handle auth errors
    if (process.env.NODE_ENV === "development") {
      console.warn("Auth service unavailable in development mode");
    } else {
      console.error("Auth callback failed:", error);
    }
    clearTokens();
    return false;
  }
};

// Auth listeners
export const addAuthListener = (
  listener: (user: User | null) => void,
): void => {
  authListeners.push(listener);
};

export const removeAuthListener = (
  listener: (user: User | null) => void,
): void => {
  authListeners = authListeners.filter((l) => l !== listener);
};

const notifyAuthListeners = (user: User | null): void => {
  authListeners.forEach((listener) => {
    try {
      listener(user);
    } catch (error) {
      console.error("Auth listener error:", error);
    }
  });
};

// Initialize auth state on load
if (isClient) {
  // Check if we have valid tokens and user info
  const token = getStoredItem(ACCESS_TOKEN_KEY);
  const userInfo = getStoredItem(USER_INFO_KEY);

  if (token && userInfo) {
    try {
      currentUser = JSON.parse(userInfo);

      // Verify token is still valid
      getToken().then((validToken) => {
        if (!validToken) {
          clearTokens();
        }
      });
    } catch (error) {
      console.error("Failed to initialize auth state:", error);
      clearTokens();
    }
  }
}

// Auto-refresh token before expiry
if (isClient) {
  setInterval(async () => {
    const token = getStoredItem(ACCESS_TOKEN_KEY);
    const expiresAt = getStoredItem(TOKEN_EXPIRES_KEY);

    if (token && expiresAt) {
      const expires = parseInt(expiresAt, 10);
      const now = Date.now();
      const timeUntilExpiry = expires - now;

      // Refresh if token expires in less than 5 minutes
      if (timeUntilExpiry < 5 * 60 * 1000 && timeUntilExpiry > 0) {
        await refreshToken();
      }
    }
  }, 60 * 1000); // Check every minute
}

// Export auth utilities
>>>>>>> 8ba23d36
export const auth = {
  init,
  login,
  logout,
  getToken,
  getCurrentUser,
  isAuthenticated,
  hasRole,
  hasAnyRole,
  hasScope,
  addAuthListener,
  removeAuthListener,
};

export default auth;<|MERGE_RESOLUTION|>--- conflicted
+++ resolved
@@ -1,18 +1,12 @@
 import Keycloak, { KeycloakConfig } from 'keycloak-js';
 
-<<<<<<< HEAD
-const keycloakConfig: KeycloakConfig = {
-  url: process.env.NEXT_PUBLIC_KEYCLOAK_URL || 'https://auth.makrx.org',
-  realm: process.env.NEXT_PUBLIC_KEYCLOAK_REALM || 'makrx',
-  clientId: process.env.NEXT_PUBLIC_KEYCLOAK_CLIENT_ID || 'makrx-store',
-};
-=======
+
 import { jwtDecode } from "jwt-decode";
 import {
   redirectToSSO,
   exchangeCodeForTokens,
 } from "../../../makrx-sso-utils.js";
->>>>>>> 8ba23d36
+
 
 const keycloak = new Keycloak(keycloakConfig);
 
@@ -92,8 +86,7 @@
 export const addAuthListener = (l: (u: User | null) => void) => { listeners.push(l); };
 export const removeAuthListener = (l: (u: User | null) => void) => { listeners = listeners.filter(fn => fn !== l); };
 
-<<<<<<< HEAD
-=======
+
 export const hasScope = (scope: string): boolean => {
   const user = getCurrentUser();
   return user?.scopes.includes(scope) || false;
@@ -224,7 +217,7 @@
 }
 
 // Export auth utilities
->>>>>>> 8ba23d36
+
 export const auth = {
   init,
   login,
